from typing import Any, ClassVar, Dict, Type, Union

import attrs

from data_diff.abcs.database_types import (
    Datetime,
    Timestamp,
    Float,
    Decimal,
    Integer,
    Text,
    TemporalType,
    FractionalType,
    ColType_UUID,
    Boolean,
    Date,
)
from data_diff.databases.base import (
    ThreadedDatabase,
    import_helper,
    ConnectError,
<<<<<<< HEAD
    BaseDialect, ThreadLocalInterpreter,
=======
    BaseDialect,
    ThreadLocalInterpreter,
>>>>>>> 172862cc
)
from data_diff.databases.base import (
    MD5_HEXDIGITS,
    CHECKSUM_HEXDIGITS,
    TIMESTAMP_PRECISION_POS,
    CHECKSUM_OFFSET,
)


@import_helper("mysql")
def import_mysql():
    import mysql.connector

    return mysql.connector


@attrs.define(frozen=False)
class Dialect(BaseDialect):
    name = "MySQL"
    ROUNDS_ON_PREC_LOSS = True
    SUPPORTS_PRIMARY_KEY: ClassVar[bool] = True
    SUPPORTS_INDEXES = True
    TYPE_CLASSES = {
        # Dates
        "datetime": Datetime,
        "timestamp": Timestamp,
        "date": Date,
        # Numbers
        "double": Float,
        "float": Float,
        "decimal": Decimal,
        "int": Integer,
        "bigint": Integer,
        "mediumint": Integer,
        "smallint": Integer,
        "tinyint": Integer,
        # Text
        "varchar": Text,
        "char": Text,
        "varbinary": Text,
        "binary": Text,
        "text": Text,
        "mediumtext": Text,
        "longtext": Text,
        "tinytext": Text,
        # Boolean
        "boolean": Boolean,
    }

    def quote(self, s: str):
        return f"`{s}`"

    def to_string(self, s: str):
        return f"cast({s} as char)"

    def is_distinct_from(self, a: str, b: str) -> str:
        return f"not ({a} <=> {b})"

    def random(self) -> str:
        return "RAND()"

    def type_repr(self, t) -> str:
        try:
            return {
                str: "VARCHAR(1024)",
            }[t]
        except KeyError:
            return super().type_repr(t)

    def explain_as_text(self, query: str) -> str:
        return f"EXPLAIN FORMAT=TREE {query}"

    def optimizer_hints(self, s: str):
        return f"/*+ {s} */ "

    def set_timezone_to_utc(self) -> str:
        return "SET @@session.time_zone='+00:00'"

    def md5_as_int(self, s: str) -> str:
        return f"conv(substring(md5({s}), {1+MD5_HEXDIGITS-CHECKSUM_HEXDIGITS}), 16, 10) - {CHECKSUM_OFFSET}"

    def md5_as_hex(self, s: str) -> str:
        return f"md5({s})"

    def normalize_timestamp(self, value: str, coltype: TemporalType) -> str:
        if coltype.rounds:
            return self.to_string(f"cast( cast({value} as datetime({coltype.precision})) as datetime(6))")

        s = self.to_string(f"cast({value} as datetime(6))")
        return f"RPAD(RPAD({s}, {TIMESTAMP_PRECISION_POS+coltype.precision}, '.'), {TIMESTAMP_PRECISION_POS+6}, '0')"

    def normalize_number(self, value: str, coltype: FractionalType) -> str:
        return self.to_string(f"cast({value} as decimal(38, {coltype.precision}))")

    def normalize_uuid(self, value: str, coltype: ColType_UUID) -> str:
        return f"TRIM(CAST({value} AS char))"


@attrs.define(frozen=False, init=False, kw_only=True)
class MySQL(ThreadedDatabase):
    DIALECT_CLASS: ClassVar[Type[BaseDialect]] = Dialect
    SUPPORTS_ALPHANUMS = False
    SUPPORTS_UNIQUE_CONSTAINT = True
    CONNECT_URI_HELP = "mysql://<user>:<password>@<host>/<database>"
    CONNECT_URI_PARAMS = ["database?"]

    _args: Dict[str, Any]

    def __init__(self, *, thread_count, **kw):
        super().__init__(thread_count=thread_count)
        self._args = kw

        # In MySQL schema and database are synonymous
        try:
            self.default_schema = kw["database"]
        except KeyError:
            raise ValueError("MySQL URL must specify a database")

    def create_connection(self):
        mysql = import_mysql()
        try:
            return mysql.connect(charset="utf8", use_unicode=True, **self._args)
        except mysql.Error as e:
            if e.errno == mysql.errorcode.ER_ACCESS_DENIED_ERROR:
                raise ConnectError("Bad user name or password") from e
            elif e.errno == mysql.errorcode.ER_BAD_DB_ERROR:
                raise ConnectError("Database does not exist") from e
            raise ConnectError(*e.args) from e

    def _query_in_worker(self, sql_code: Union[str, ThreadLocalInterpreter]):
        "This method runs in a worker thread"
        if self._init_error:
            raise self._init_error
        if not self.thread_local.conn.is_connected():
            self.thread_local.conn.ping(reconnect=True, attempts=3, delay=5)
        return self._query_conn(self.thread_local.conn, sql_code)<|MERGE_RESOLUTION|>--- conflicted
+++ resolved
@@ -19,12 +19,7 @@
     ThreadedDatabase,
     import_helper,
     ConnectError,
-<<<<<<< HEAD
     BaseDialect, ThreadLocalInterpreter,
-=======
-    BaseDialect,
-    ThreadLocalInterpreter,
->>>>>>> 172862cc
 )
 from data_diff.databases.base import (
     MD5_HEXDIGITS,
