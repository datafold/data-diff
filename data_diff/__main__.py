--- conflicted
+++ resolved
@@ -289,11 +289,8 @@
                 project_dir_override=project_dir_override,
                 is_cloud=kw["cloud"],
                 dbt_selection=kw["select"],
-<<<<<<< HEAD
-                json_output=kw["json_output"]
-=======
+                json_output=kw["json_output"],
                 state=state,
->>>>>>> 2f541ec3
             )
         else:
             return _data_diff(
