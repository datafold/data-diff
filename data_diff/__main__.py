--- conflicted
+++ resolved
@@ -361,16 +361,9 @@
     return db1, db2
 
 
-<<<<<<< HEAD
-def _set_age(options, min_age, max_age, db1):
-    if min_age or max_age:
-        now: datetime = db1.query(current_timestamp(), datetime)
-        now = now.replace(tzinfo=None)
-=======
 def _set_age(options: dict, min_age: Optional[str], max_age: Optional[str], db: Database) -> None:
     if min_age or max_age:
         now: datetime = db.query(current_timestamp(), datetime).replace(tzinfo=None)
->>>>>>> 4397d7e8
         try:
             if max_age:
                 options["min_update"] = parse_time_before(now, max_age)
@@ -381,21 +374,6 @@
 
 
 def _get_table_differ(
-<<<<<<< HEAD
-    algorithm,
-    db1,
-    db2,
-    threaded,
-    threads,
-    assume_unique_key,
-    sample_exclusive_rows,
-    materialize_all_rows,
-    table_write_limit,
-    materialize_to_table,
-    bisection_factor,
-    bisection_threshold,
-):
-=======
     algorithm: str,
     db1: Database,
     db2: Database,
@@ -409,7 +387,6 @@
     bisection_factor: Optional[int],
     bisection_threshold: Optional[int],
 ) -> TableDiffer:
->>>>>>> 4397d7e8
     algorithm = Algorithm(algorithm)
     if algorithm == Algorithm.AUTO:
         algorithm = Algorithm.JOINDIFF if db1 == db2 else Algorithm.HASHDIFF
@@ -428,19 +405,6 @@
                 materialize_to_table and db1.dialect.parse_table_name(eval_name_template(materialize_to_table))
             ),
         )
-<<<<<<< HEAD
-    else:
-        assert algorithm == Algorithm.HASHDIFF
-        return HashDiffer(
-            bisection_factor=bisection_factor,
-            bisection_threshold=bisection_threshold,
-            threaded=threaded,
-            max_threadpool_size=threads and threads * 2,
-        )
-
-
-def _print_result(stats, json_output, diff_iter):
-=======
 
     assert algorithm == Algorithm.HASHDIFF
     return HashDiffer(
@@ -452,7 +416,6 @@
 
 
 def _print_result(stats, json_output, diff_iter) -> None:
->>>>>>> 4397d7e8
     if stats:
         if json_output:
             rich.print(json.dumps(diff_iter.get_stats_dict()))
@@ -473,10 +436,6 @@
             sys.stdout.flush()
 
 
-<<<<<<< HEAD
-def _get_expanded_columns(columns, case_sensitive, mutual, db1, schema1, table1, db2, schema2, table2) -> set:
-    expanded_columns = set()
-=======
 def _get_expanded_columns(
     columns: List[str],
     case_sensitive: bool,
@@ -489,7 +448,6 @@
     table2: str,
 ) -> Set[str]:
     expanded_columns: Set[str] = set()
->>>>>>> 4397d7e8
     for c in columns:
         cc = c if case_sensitive else c.lower()
         match = set(match_like(cc, mutual))
@@ -503,11 +461,7 @@
     return expanded_columns
 
 
-<<<<<<< HEAD
-def _get_threads(threads, threads1, threads2) -> Tuple[bool, int]:
-=======
 def _get_threads(threads: Union[int, str, None], threads1: Optional[int], threads2: Optional[int]) -> Tuple[bool, int]:
->>>>>>> 4397d7e8
     threaded = True
     if threads is None:
         threads = 1
@@ -575,12 +529,6 @@
         return
 
     key_columns = key_columns or ("id",)
-<<<<<<< HEAD
-    bisection_factor = DEFAULT_BISECTION_FACTOR if bisection_factor is None else int(bisection_factor)
-    bisection_threshold = DEFAULT_BISECTION_THRESHOLD if bisection_threshold is None else int(bisection_threshold)
-
-=======
->>>>>>> 4397d7e8
     threaded, threads = _get_threads(threads, threads1, threads2)
     start = time.monotonic()
 
@@ -590,13 +538,14 @@
         )
         return
 
-<<<<<<< HEAD
+    db1: Database
+    db2: Database
     db1, db2 = _get_dbs(threads, database1, threads1, database2, threads2, interactive)
     with db1, db2:
-        options = dict(
-            case_sensitive=case_sensitive,
-            where=where,
-        )
+        options = {
+            "case_sensitive": case_sensitive,
+            "where": where,
+        }
 
         _set_age(options, min_age, max_age, db1)
         dbs: Tuple[Database, Database] = db1, db2
@@ -628,47 +577,6 @@
         mutual = schema1.keys() & schema2.keys()  # Case-aware, according to case_sensitive
         logging.debug(f"Available mutual columns: {mutual}")
 
-=======
-    db1: Database
-    db2: Database
-    db1, db2 = _get_dbs(threads, database1, threads1, database2, threads2, interactive)
-    with db1, db2:
-        options = {
-            "case_sensitive": case_sensitive,
-            "where": where,
-        }
-
-        _set_age(options, min_age, max_age, db1)
-        dbs: Tuple[Database, Database] = db1, db2
-
-        differ = _get_table_differ(
-            algorithm,
-            db1,
-            db2,
-            threaded,
-            threads,
-            assume_unique_key,
-            sample_exclusive_rows,
-            materialize_all_rows,
-            table_write_limit,
-            materialize_to_table,
-            bisection_factor,
-            bisection_threshold,
-        )
-
-        table_names = table1, table2
-        table_paths = [db.dialect.parse_table_name(t) for db, t in safezip(dbs, table_names)]
-
-        schemas = list(differ._thread_map(_get_schema, safezip(dbs, table_paths)))
-        schema1, schema2 = schemas = [
-            create_schema(db.name, table_path, schema, case_sensitive)
-            for db, table_path, schema in safezip(dbs, table_paths, schemas)
-        ]
-
-        mutual = schema1.keys() & schema2.keys()  # Case-aware, according to case_sensitive
-        logging.debug(f"Available mutual columns: {mutual}")
-
->>>>>>> 4397d7e8
         expanded_columns = _get_expanded_columns(
             columns, case_sensitive, mutual, db1, schema1, table1, db2, schema2, table2
         )
