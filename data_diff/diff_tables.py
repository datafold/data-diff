"""Provides classes for performing a table diff
"""

import re
import time
from abc import ABC, abstractmethod
from enum import Enum
from contextlib import contextmanager
from operator import methodcaller
from typing import Dict, Tuple, Iterator, Optional
from concurrent.futures import ThreadPoolExecutor, as_completed

from runtype import dataclass

from data_diff.info_tree import InfoTree, SegmentInfo

from .utils import run_as_daemon, safezip, getLogger, truncate_error
from .thread_utils import ThreadedYielder
from .table_segment import TableSegment
from .tracking import create_end_event_json, create_start_event_json, send_event_json, is_tracking_enabled
from sqeleton.abcs import IKey

logger = getLogger(__name__)


class Algorithm(Enum):
    AUTO = "auto"
    JOINDIFF = "joindiff"
    HASHDIFF = "hashdiff"


DiffResult = Iterator[Tuple[str, tuple]]  # Iterator[Tuple[Literal["+", "-"], tuple]]


@dataclass
class ThreadBase:
    "Provides utility methods for optional threading"

    threaded: bool = True
    max_threadpool_size: Optional[int] = 1

    def _thread_map(self, func, iterable):
        if not self.threaded:
            return map(func, iterable)

        with ThreadPoolExecutor(max_workers=self.max_threadpool_size) as task_pool:
            return task_pool.map(func, iterable)

    def _threaded_call(self, func, iterable):
        "Calls a method for each object in iterable."
        return list(self._thread_map(methodcaller(func), iterable))

    def _thread_as_completed(self, func, iterable):
        if not self.threaded:
            yield from map(func, iterable)
            return

        with ThreadPoolExecutor(max_workers=self.max_threadpool_size) as task_pool:
            futures = [task_pool.submit(func, item) for item in iterable]
            for future in as_completed(futures):
                yield future.result()

    def _threaded_call_as_completed(self, func, iterable):
        "Calls a method for each object in iterable. Returned in order of completion."
        return self._thread_as_completed(methodcaller(func), iterable)

    @contextmanager
    def _run_in_background(self, *funcs):
        with ThreadPoolExecutor(max_workers=self.max_threadpool_size) as task_pool:
            futures = [task_pool.submit(f) for f in funcs if f is not None]
            yield futures
            for f in futures:
                f.result()


@dataclass
class DiffStats:
    diff_by_sign: Dict[str, int]
    table1_count: int
    table2_count: int
    unchanged: int
    diff_percent: float
    extra_column_diffs: Optional[Dict[str, int]]


@dataclass
class DiffResultWrapper:
    diff: iter  # DiffResult
    info_tree: InfoTree
    stats: dict
    result_list: list = []

    def __iter__(self):
        yield from self.result_list
        for i in self.diff:
            self.result_list.append(i)
            yield i

    def _get_stats(self, is_dbt: bool = False) -> DiffStats:
        list(self)  # Consume the iterator into result_list, if we haven't already

        key_columns = self.info_tree.info.tables[0].key_columns
        len_key_columns = len(key_columns)
        diff_by_key = {}
        extra_column_diffs = None
        if is_dbt:
            extra_column_values_store = {}
            extra_columns = self.info_tree.info.tables[0].extra_columns
            extra_column_diffs = {k: 0 for k in extra_columns}

        for sign, values in self.result_list:
            k = values[:len_key_columns]
            if is_dbt:
                extra_column_values = values[len_key_columns:]
            if k in diff_by_key:
                assert sign != diff_by_key[k]
                diff_by_key[k] = "!"
                if is_dbt:
                    for i in range(0, len(extra_columns)):
                        if extra_column_values[i] != extra_column_values_store[k][i]:
                            extra_column_diffs[extra_columns[i]] += 1
            else:
                diff_by_key[k] = sign
                if is_dbt:
                    extra_column_values_store[k] = extra_column_values

        diff_by_sign = {k: 0 for k in "+-!"}
        for sign in diff_by_key.values():
            diff_by_sign[sign] += 1

        table1_count = self.info_tree.info.rowcounts[1]
        table2_count = self.info_tree.info.rowcounts[2]
        unchanged = table1_count - diff_by_sign["-"] - diff_by_sign["!"]
        diff_percent = 1 - unchanged / max(table1_count, table2_count)

        return DiffStats(diff_by_sign, table1_count, table2_count, unchanged, diff_percent, extra_column_diffs)

<<<<<<< HEAD
    def get_stats_string(self, is_dbt: bool = False):

        diff_stats = self._get_stats(is_dbt)
        if is_dbt:

            string_output = "\n| Rows Added\t| Rows Removed\n"
            string_output += "------------------------------------------------------------\n"

            string_output += f"| {diff_stats.diff_by_sign['-']}\t\t| {diff_stats.diff_by_sign['+']}\n"
            string_output += "------------------------------------------------------------\n\n"
            string_output += f"Updated Rows: {diff_stats.diff_by_sign['!']}\n"
            string_output += f"Unchanged Rows: {diff_stats.unchanged}\n\n"

            string_output += f"Values Updated:"

            for k, v in diff_stats.extra_column_diffs.items():
                string_output += f"\n{k}: {v}"

        else:

            string_output = ""
            string_output += f"{diff_stats.table1_count} rows in table A\n"
            string_output += f"{diff_stats.table2_count} rows in table B\n"
            string_output += f"{diff_stats.diff_by_sign['-']} rows exclusive to table A (not present in B)\n"
            string_output += f"{diff_stats.diff_by_sign['+']} rows exclusive to table B (not present in A)\n"
            string_output += f"{diff_stats.diff_by_sign['!']} rows updated\n"
            string_output += f"{diff_stats.unchanged} rows unchanged\n"
            string_output += f"{100*diff_stats.diff_percent:.2f}% difference score\n"

            if self.stats:
                string_output += "\nExtra-Info:\n"
                for k, v in sorted(self.stats.items()):
                    string_output += f"  {k} = {v}\n"
=======
    def get_stats_string(self):
        diff_stats = self._get_stats()
        string_output = ""
        string_output += f"{diff_stats.table1_count} rows in table A\n"
        string_output += f"{diff_stats.table2_count} rows in table B\n"
        string_output += f"{diff_stats.diff_by_sign['-']} rows exclusive to table A (not present in B)\n"
        string_output += f"{diff_stats.diff_by_sign['+']} rows exclusive to table B (not present in A)\n"
        string_output += f"{diff_stats.diff_by_sign['!']} rows updated\n"
        string_output += f"{diff_stats.unchanged} rows unchanged\n"
        string_output += f"{100*diff_stats.diff_percent:.2f}% difference score\n"

        if self.stats:
            string_output += "\nExtra-Info:\n"
            for k, v in sorted(self.stats.items()):
                string_output += f"  {k} = {v}\n"
>>>>>>> 608312d9

        return string_output

    def get_stats_dict(self):
        diff_stats = self._get_stats()
        json_output = {
            "rows_A": diff_stats.table1_count,
            "rows_B": diff_stats.table2_count,
            "exclusive_A": diff_stats.diff_by_sign["-"],
            "exclusive_B": diff_stats.diff_by_sign["+"],
            "updated": diff_stats.diff_by_sign["!"],
            "unchanged": diff_stats.unchanged,
            "total": sum(diff_stats.diff_by_sign.values()),
            "stats": self.stats,
        }

        return json_output


class TableDiffer(ThreadBase, ABC):
    bisection_factor = 32
    stats: dict = {}

    def diff_tables(self, table1: TableSegment, table2: TableSegment, info_tree: InfoTree = None) -> DiffResultWrapper:
        """Diff the given tables.

        Parameters:
            table1 (TableSegment): The "before" table to compare. Or: source table
            table2 (TableSegment): The "after" table to compare. Or: target table

        Returns:
            An iterator that yield pair-tuples, representing the diff. Items can be either -
            ('-', row) for items in table1 but not in table2.
            ('+', row) for items in table2 but not in table1.
            Where `row` is a tuple of values, corresponding to the diffed columns.
        """
        if info_tree is None:
            info_tree = InfoTree(SegmentInfo([table1, table2]))
        return DiffResultWrapper(self._diff_tables_wrapper(table1, table2, info_tree), info_tree, self.stats)

    def _diff_tables_wrapper(self, table1: TableSegment, table2: TableSegment, info_tree: InfoTree) -> DiffResult:
        if is_tracking_enabled():
            options = dict(self)
            options["differ_name"] = type(self).__name__
            event_json = create_start_event_json(options)
            run_as_daemon(send_event_json, event_json)

        start = time.monotonic()
        error = None
        try:
            # Query and validate schema
            table1, table2 = self._threaded_call("with_schema", [table1, table2])
            self._validate_and_adjust_columns(table1, table2)

            yield from self._diff_tables_root(table1, table2, info_tree)

        except BaseException as e:  # Catch KeyboardInterrupt too
            error = e
        finally:
            info_tree.aggregate_info()

            if is_tracking_enabled():
                runtime = time.monotonic() - start
                rowcounts = info_tree.info.rowcounts
                table1_count = rowcounts[1] if rowcounts else None
                table2_count = rowcounts[2] if rowcounts else None
                diff_count = info_tree.info.diff_count
                err_message = truncate_error(repr(error))
                event_json = create_end_event_json(
                    error is None,
                    runtime,
                    table1.database.name,
                    table2.database.name,
                    table1_count,
                    table2_count,
                    diff_count,
                    err_message,
                )
                send_event_json(event_json)

            if error:
                raise error

    def _validate_and_adjust_columns(self, table1: TableSegment, table2: TableSegment) -> DiffResult:
        pass

    def _diff_tables_root(self, table1: TableSegment, table2: TableSegment, info_tree: InfoTree) -> DiffResult:
        return self._bisect_and_diff_tables(table1, table2, info_tree)

    @abstractmethod
    def _diff_segments(
        self,
        ti: ThreadedYielder,
        table1: TableSegment,
        table2: TableSegment,
        info_tree: InfoTree,
        max_rows: int,
        level=0,
        segment_index=None,
        segment_count=None,
    ):
        ...

    def _bisect_and_diff_tables(self, table1, table2, info_tree):
        if len(table1.key_columns) > 1:
            raise NotImplementedError("Composite key not supported yet!")
        if len(table2.key_columns) > 1:
            raise NotImplementedError("Composite key not supported yet!")
        if len(table1.key_columns) != len(table2.key_columns):
            raise ValueError("Tables should have an equivalent number of key columns!")
        (key1,) = table1.key_columns
        (key2,) = table2.key_columns

        key_type = table1._schema[key1]
        key_type2 = table2._schema[key2]
        if not isinstance(key_type, IKey):
            raise NotImplementedError(f"Cannot use column of type {key_type} as a key")
        if not isinstance(key_type2, IKey):
            raise NotImplementedError(f"Cannot use column of type {key_type2} as a key")
        if key_type.python_type is not key_type2.python_type:
            raise TypeError(f"Incompatible key types: {key_type} and {key_type2}")

        # Query min/max values
        key_ranges = self._threaded_call_as_completed("query_key_range", [table1, table2])

        # Start with the first completed value, so we don't waste time waiting
        min_key1, max_key1 = self._parse_key_range_result(key_type, next(key_ranges))

        table1, table2 = [t.new(min_key=min_key1, max_key=max_key1) for t in (table1, table2)]

        logger.info(
            f"Diffing segments at key-range: {table1.min_key}..{table2.max_key}. "
            f"size: table1 <= {table1.approximate_size()}, table2 <= {table2.approximate_size()}"
        )

        ti = ThreadedYielder(self.max_threadpool_size)
        # Bisect (split) the table into segments, and diff them recursively.
        ti.submit(self._bisect_and_diff_segments, ti, table1, table2, info_tree)

        # Now we check for the second min-max, to diff the portions we "missed".
        min_key2, max_key2 = self._parse_key_range_result(key_type, next(key_ranges))

        if min_key2 < min_key1:
            pre_tables = [t.new(min_key=min_key2, max_key=min_key1) for t in (table1, table2)]
            ti.submit(self._bisect_and_diff_segments, ti, *pre_tables, info_tree)

        if max_key2 > max_key1:
            post_tables = [t.new(min_key=max_key1, max_key=max_key2) for t in (table1, table2)]
            ti.submit(self._bisect_and_diff_segments, ti, *post_tables, info_tree)

        return ti

    def _parse_key_range_result(self, key_type, key_range):
        mn, mx = key_range
        cls = key_type.make_value
        # We add 1 because our ranges are exclusive of the end (like in Python)
        try:
            return cls(mn), cls(mx) + 1
        except (TypeError, ValueError) as e:
            raise type(e)(f"Cannot apply {key_type} to '{mn}', '{mx}'.") from e

    def _bisect_and_diff_segments(
        self,
        ti: ThreadedYielder,
        table1: TableSegment,
        table2: TableSegment,
        info_tree: InfoTree,
        level=0,
        max_rows=None,
    ):
        assert table1.is_bounded and table2.is_bounded

        # Choose evenly spaced checkpoints (according to min_key and max_key)
        biggest_table = max(table1, table2, key=methodcaller("approximate_size"))
        checkpoints = biggest_table.choose_checkpoints(self.bisection_factor - 1)

        # Create new instances of TableSegment between each checkpoint
        segmented1 = table1.segment_by_checkpoints(checkpoints)
        segmented2 = table2.segment_by_checkpoints(checkpoints)

        # Recursively compare each pair of corresponding segments between table1 and table2
        for i, (t1, t2) in enumerate(safezip(segmented1, segmented2)):
            info_node = info_tree.add_node(t1, t2, max_rows=max_rows)
            ti.submit(
                self._diff_segments, ti, t1, t2, info_node, max_rows, level + 1, i + 1, len(segmented1), priority=level
            )<|MERGE_RESOLUTION|>--- conflicted
+++ resolved
@@ -135,12 +135,11 @@
 
         return DiffStats(diff_by_sign, table1_count, table2_count, unchanged, diff_percent, extra_column_diffs)
 
-<<<<<<< HEAD
+
     def get_stats_string(self, is_dbt: bool = False):
-
         diff_stats = self._get_stats(is_dbt)
+
         if is_dbt:
-
             string_output = "\n| Rows Added\t| Rows Removed\n"
             string_output += "------------------------------------------------------------\n"
 
@@ -169,23 +168,6 @@
                 string_output += "\nExtra-Info:\n"
                 for k, v in sorted(self.stats.items()):
                     string_output += f"  {k} = {v}\n"
-=======
-    def get_stats_string(self):
-        diff_stats = self._get_stats()
-        string_output = ""
-        string_output += f"{diff_stats.table1_count} rows in table A\n"
-        string_output += f"{diff_stats.table2_count} rows in table B\n"
-        string_output += f"{diff_stats.diff_by_sign['-']} rows exclusive to table A (not present in B)\n"
-        string_output += f"{diff_stats.diff_by_sign['+']} rows exclusive to table B (not present in A)\n"
-        string_output += f"{diff_stats.diff_by_sign['!']} rows updated\n"
-        string_output += f"{diff_stats.unchanged} rows unchanged\n"
-        string_output += f"{100*diff_stats.diff_percent:.2f}% difference score\n"
-
-        if self.stats:
-            string_output += "\nExtra-Info:\n"
-            for k, v in sorted(self.stats.items()):
-                string_output += f"  {k} = {v}\n"
->>>>>>> 608312d9
 
         return string_output
 
