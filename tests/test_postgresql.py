--- conflicted
+++ resolved
@@ -2,11 +2,7 @@
 from copy import deepcopy
 from urllib.parse import quote
 
-<<<<<<< HEAD
-from data_diff import TableSegment, HashDiffer
-=======
 from data_diff import TableSegment, HashDiffer, Database
->>>>>>> 4397d7e8
 from data_diff import connect_to_table
 from data_diff import databases as db
 from data_diff.queries.api import table, commit
@@ -139,28 +135,13 @@
         self.connection.close()
 
     def test_special_char_password(self):
-<<<<<<< HEAD
-        username = "test"
-        password = "passw!!!@rd"
-        # Setup user with special character '@' in password
-        self.connection.query(f"DROP USER IF EXISTS {username};", None)
-        self.connection.query(f"CREATE USER {username} WITH PASSWORD '{password}';", None)
-
-        password_quoted = quote(password)
-=======
->>>>>>> 4397d7e8
         db_config = deepcopy(self.connection._args)
         db_config.update(
             {
                 "driver": "postgresql",
                 "dbname": db_config.pop("database"),
-<<<<<<< HEAD
-                "user": username,
-                "password": password_quoted,
-=======
                 "user": self.username,
                 "password": quote(self.password),
->>>>>>> 4397d7e8
             }
         )
 
